// Copyright 2019 Kaleido

// Licensed under the Apache License, Version 2.0 (the "License");
// you may not use this file except in compliance with the License.
// You may obtain a copy of the License at

//     http://www.apache.org/licenses/LICENSE-2.0

// Unless required by applicable law or agreed to in writing, software
// distributed under the License is distributed on an "AS IS" BASIS,
// WITHOUT WARRANTIES OR CONDITIONS OF ANY KIND, either express or implied.
// See the License for the specific language governing permissions and
// limitations under the License.

package kldcontracts

import (
	"bufio"
	"bytes"
	"encoding/hex"
	"encoding/json"
	"errors"
	"io"
	"io/ioutil"
	"mime/multipart"
	"net/http"
	"net/url"
	"os"
	"os/exec"
	"path"
	"path/filepath"
	"regexp"
	"sort"
	"strings"
	"sync"
	"time"

	"github.com/go-openapi/spec"
	"github.com/julienschmidt/httprouter"
	"github.com/mholt/archiver"
	log "github.com/sirupsen/logrus"
	"github.com/spf13/cobra"

	"github.com/kaleido-io/ethbinding"
	"github.com/kaleido-io/ethconnect/internal/kldauth"
	"github.com/kaleido-io/ethconnect/internal/klderrors"
	"github.com/kaleido-io/ethconnect/internal/kldeth"
	"github.com/kaleido-io/ethconnect/internal/kldevents"
	"github.com/kaleido-io/ethconnect/internal/kldmessages"
	"github.com/kaleido-io/ethconnect/internal/kldopenapi"
	"github.com/kaleido-io/ethconnect/internal/kldtx"
	"github.com/kaleido-io/ethconnect/internal/kldutils"
	"github.com/kaleido-io/ethconnect/internal/kldws"
)

const (
	maxFormParsingMemory     = 32 << 20 // 32 MB
	errEventSupportMissing   = "Event support is not configured on this gateway"
	remoteRegistryContextKey = "isRemoteRegistry"
)

// SmartContractGateway provides gateway functions for OpenAPI 2.0 processing of Solidity contracts
type SmartContractGateway interface {
	PreDeploy(msg *kldmessages.DeployContract) error
	PostDeploy(msg *kldmessages.TransactionReceipt) error
	AddRoutes(router *httprouter.Router)
	SendReply(message interface{})
	Shutdown()
}

type smartContractGatewayInt interface {
	SmartContractGateway
	resolveContractAddr(registeredName string) (string, error)
	loadDeployMsgForInstance(addrHexNo0x string) (*kldmessages.DeployContract, *contractInfo, error)
	loadDeployMsgByID(abi string) (*kldmessages.DeployContract, *abiInfo, error)
	checkNameAvailable(name string, isRemote bool) error
}

// SmartContractGatewayConf configuration
type SmartContractGatewayConf struct {
	kldevents.SubscriptionManagerConf
	StoragePath    string             `json:"storagePath"`
	BaseURL        string             `json:"baseURL"`
	RemoteRegistry RemoteRegistryConf `json:"registry,omitempty"` // JSON only config - no commandline
}

// CobraInitContractGateway standard naming for contract gateway command params
func CobraInitContractGateway(cmd *cobra.Command, conf *SmartContractGatewayConf) {
	cmd.Flags().StringVarP(&conf.StoragePath, "openapi-path", "I", "", "Path containing ABI + generated OpenAPI/Swagger 2.0 contact definitions")
	cmd.Flags().StringVarP(&conf.BaseURL, "openapi-baseurl", "U", "", "Base URL for generated OpenAPI/Swagger 2.0 contact definitions")
	kldevents.CobraInitSubscriptionManager(cmd, &conf.SubscriptionManagerConf)
}

func (g *smartContractGW) withEventsAuth(handler httprouter.Handle) httprouter.Handle {
	return func(res http.ResponseWriter, req *http.Request, params httprouter.Params) {
		err := kldauth.AuthEventStreams(req.Context())
		if err != nil {
			log.Errorf("Unauthorized: %s", err)
			g.gatewayErrReply(res, req, klderrors.Errorf(klderrors.Unauthorized), 401)
			return
		}
		handler(res, req, params)
	}
}

func (g *smartContractGW) AddRoutes(router *httprouter.Router) {
	g.r2e.addRoutes(router)
	router.GET("/contracts", g.listContractsOrABIs)
	router.GET("/contracts/:address", g.getContractOrABI)
	router.POST("/abis", g.addABI)
	router.GET("/abis", g.listContractsOrABIs)
	router.GET("/abis/:abi", g.getContractOrABI)
	router.POST("/abis/:abi/:address", g.registerContract)
	router.GET("/instances/:instance_lookup", g.getRemoteRegistrySwaggerOrABI)
	router.GET("/i/:instance_lookup", g.getRemoteRegistrySwaggerOrABI)
	router.GET("/gateways/:gateway_lookup", g.getRemoteRegistrySwaggerOrABI)
	router.GET("/g/:gateway_lookup", g.getRemoteRegistrySwaggerOrABI)
	router.POST(kldevents.StreamPathPrefix, g.withEventsAuth(g.createStream))
	router.PATCH(kldevents.StreamPathPrefix+"/:id", g.withEventsAuth(g.updateStream))
	router.GET(kldevents.StreamPathPrefix, g.withEventsAuth(g.listStreamsOrSubs))
	router.GET(kldevents.SubPathPrefix, g.withEventsAuth(g.listStreamsOrSubs))
	router.GET(kldevents.StreamPathPrefix+"/:id", g.withEventsAuth(g.getStreamOrSub))
	router.GET(kldevents.SubPathPrefix+"/:id", g.withEventsAuth(g.getStreamOrSub))
	router.DELETE(kldevents.StreamPathPrefix+"/:id", g.withEventsAuth(g.deleteStreamOrSub))
	router.DELETE(kldevents.SubPathPrefix+"/:id", g.withEventsAuth(g.deleteStreamOrSub))
	router.POST(kldevents.SubPathPrefix+"/:id/reset", g.withEventsAuth(g.resetSub))
	router.POST(kldevents.StreamPathPrefix+"/:id/suspend", g.withEventsAuth(g.suspendOrResumeStream))
	router.POST(kldevents.StreamPathPrefix+"/:id/resume", g.withEventsAuth(g.suspendOrResumeStream))
}

func (g *smartContractGW) SendReply(message interface{}) {
	g.ws.SendReply(message)
}

// NewSmartContractGateway constructor
func NewSmartContractGateway(conf *SmartContractGatewayConf, txnConf *kldtx.TxnProcessorConf, rpc kldeth.RPCClient, processor kldtx.TxnProcessor, asyncDispatcher REST2EthAsyncDispatcher, ws kldws.WebSocketChannels) (SmartContractGateway, error) {
	var baseURL *url.URL
	var err error
	if conf.BaseURL != "" {
		if baseURL, err = url.Parse(conf.BaseURL); err != nil {
			log.Warnf("Unable to parse smart contract gateway base URL '%s': %s", conf.BaseURL, err)
		}
	}
	if baseURL == nil {
		baseURL, _ = url.Parse("http://localhost:8080")
	}
	log.Infof("OpenAPI Smart Contract Gateway configured with base URL '%s'", baseURL.String())
	gw := &smartContractGW{
		conf:                  conf,
		rr:                    NewRemoteRegistry(&conf.RemoteRegistry),
		contractIndex:         make(map[string]kldmessages.TimeSortable),
		contractRegistrations: make(map[string]*contractInfo),
		abiIndex:              make(map[string]kldmessages.TimeSortable),
		baseSwaggerConf: &kldopenapi.ABI2SwaggerConf{
			ExternalHost:     baseURL.Host,
			ExternalRootPath: baseURL.Path,
			ExternalSchemes:  []string{baseURL.Scheme},
			OrionPrivateAPI:  txnConf.OrionPrivateAPIS,
			BasicAuth:        true,
		},
		ws: ws,
	}
	if err = gw.rr.init(); err != nil {
		return nil, err
	}
	syncDispatcher := newSyncDispatcher(processor)
	if conf.EventLevelDBPath != "" {
		gw.sm = kldevents.NewSubscriptionManager(&conf.SubscriptionManagerConf, rpc, gw.ws)
		err = gw.sm.Init()
		if err != nil {
			return nil, klderrors.Errorf(klderrors.RESTGatewayEventManagerInitFailed, err)
		}
	}
	gw.r2e = newREST2eth(gw, rpc, gw.sm, gw.rr, processor, asyncDispatcher, syncDispatcher)
	gw.buildIndex()
	return gw, nil
}

type smartContractGW struct {
	conf                  *SmartContractGatewayConf
	sm                    kldevents.SubscriptionManager
	rr                    RemoteRegistry
	r2e                   *rest2eth
	ws                    kldws.WebSocketChannels
	contractIndex         map[string]kldmessages.TimeSortable
	contractRegistrations map[string]*contractInfo
	idxLock               sync.Mutex
	abiIndex              map[string]kldmessages.TimeSortable
	baseSwaggerConf       *kldopenapi.ABI2SwaggerConf
}

// contractInfo is the minimal data structure we keep in memory, indexed by address
// ONLY used for local registry. Remote registry handles its own storage/caching
type contractInfo struct {
	kldmessages.TimeSorted
	Address      string `json:"address"`
	Path         string `json:"path"`
	ABI          string `json:"abi"`
	SwaggerURL   string `json:"openapi"`
	RegisteredAs string `json:"registeredAs"`
}

// abiInfo is the minimal data structure we keep in memory, indexed by our own UUID
type abiInfo struct {
	kldmessages.TimeSorted
	ID              string `json:"id"`
	Name            string `json:"name"`
	Description     string `json:"description"`
	Path            string `json:"path"`
	Deployable      bool   `json:"deployable"`
	SwaggerURL      string `json:"openapi"`
	CompilerVersion string `json:"compilerVersion"`
}

// remoteContractInfo is the ABI raw data back out of the REST API gateway with bytecode
type remoteContractInfo struct {
	ID      string                   `json:"id"`
	Address string                   `json:"address,omitempty"`
	ABI     ethbinding.ABIMarshaling `json:"abi"`
}

func (i *contractInfo) GetID() string {
	return i.Address
}

func (i *abiInfo) GetID() string {
	return i.ID
}

func (g *smartContractGW) storeNewContractInfo(addrHexNo0x, abiID, pathName, registerAs string) (*contractInfo, error) {
	contractInfo := &contractInfo{
		Address:      addrHexNo0x,
		ABI:          abiID,
		Path:         "/contracts/" + pathName,
		SwaggerURL:   g.conf.BaseURL + "/contracts/" + pathName + "?swagger",
		RegisteredAs: registerAs,
		TimeSorted: kldmessages.TimeSorted{
			CreatedISO8601: time.Now().UTC().Format(time.RFC3339),
		},
	}
	if err := g.storeContractInfo(contractInfo); err != nil {
		return nil, err
	}
	return contractInfo, nil
}

func isRemote(msg kldmessages.CommonHeaders) bool {
	ctxMap := msg.Context
	if isRemoteGeneric, ok := ctxMap[remoteRegistryContextKey]; ok {
		if isRemote, ok := isRemoteGeneric.(bool); ok {
			return isRemote
		}
	}
	return false
}

// PostDeploy callback processes the transaction receipt and generates the Swagger
func (g *smartContractGW) PostDeploy(msg *kldmessages.TransactionReceipt) error {

	requestID := msg.Headers.ReqID

	// We use the ethereum address of the contract, without the 0x prefix, and
	// all in lower case, as the name of the file and the path root of the Swagger operations
	if msg.ContractAddress == nil {
		return klderrors.Errorf(klderrors.RESTGatewayPostDeployMissingAddress, requestID)
	}
	addrHexNo0x := strings.ToLower(msg.ContractAddress.Hex()[2:])

	// Generate and store the swagger
	basePath := "/contracts/"
	isRemote := isRemote(msg.Headers.CommonHeaders)
	if isRemote {
		basePath = "/instances/"
	}
	registeredName := msg.RegisterAs
	if registeredName == "" {
		registeredName = addrHexNo0x
	}

	if msg.Headers.MsgType == kldmessages.MsgTypeTransactionSuccess {
		msg.ContractSwagger = g.conf.BaseURL + basePath + registeredName + "?openapi"
		msg.ContractUI = g.conf.BaseURL + basePath + registeredName + "?ui"

		var err error
		if isRemote {
			if msg.RegisterAs != "" {
				err = g.rr.registerInstance(msg.RegisterAs, "0x"+addrHexNo0x)
			}
		} else {
			_, err = g.storeNewContractInfo(addrHexNo0x, requestID, registeredName, msg.RegisterAs)
		}
		return err
	}
	return nil
}

func (g *smartContractGW) swaggerForRemoteRegistry(swaggerGen *kldopenapi.ABI2Swagger, apiName, addr string, factoryOnly bool, abi *ethbinding.RuntimeABI, devdoc, path string) *spec.Swagger {
	var swagger *spec.Swagger
	if addr == "" {
		swagger = swaggerGen.Gen4Factory(path, apiName, factoryOnly, true, &abi.ABI, devdoc)
	} else {
		swagger = swaggerGen.Gen4Instance(path, apiName, &abi.ABI, devdoc)
	}
	return swagger
}

func (g *smartContractGW) swaggerForABI(swaggerGen *kldopenapi.ABI2Swagger, abiID, apiName string, factoryOnly bool, abi *ethbinding.RuntimeABI, devdoc string, addrHexNo0x, registerAs string) *spec.Swagger {
	// Ensure we have a contract name in all cases, as the Swagger
	// won't be valid without a title
	if apiName == "" {
		apiName = abiID
	}
	var swagger *spec.Swagger
	if addrHexNo0x != "" {
		pathSuffix := url.QueryEscape(registerAs)
		if pathSuffix == "" {
			pathSuffix = addrHexNo0x
		}
		swagger = swaggerGen.Gen4Instance("/contracts/"+pathSuffix, apiName, &abi.ABI, devdoc)
		if registerAs != "" {
			swagger.Info.AddExtension("x-kaleido-registered-name", pathSuffix)
		}
	} else {
		swagger = swaggerGen.Gen4Factory("/abis/"+abiID, apiName, factoryOnly, false, &abi.ABI, devdoc)
	}

	// Add in an extension to the Swagger that points back at the filename of the deployment info
	if abiID != "" {
		swagger.Info.AddExtension("x-kaleido-deployment-id", abiID)
	}

	return swagger
}

func (g *smartContractGW) storeContractInfo(info *contractInfo) error {
	if err := g.addToContractIndex(info); err != nil {
		return err
	}
	infoFile := path.Join(g.conf.StoragePath, "contract_"+info.Address+".instance.json")
	instanceBytes, _ := json.MarshalIndent(info, "", "  ")
	log.Infof("%s: Storing contract instance JSON to '%s'", info.ABI, infoFile)
	if err := ioutil.WriteFile(infoFile, instanceBytes, 0664); err != nil {
		return klderrors.Errorf(klderrors.RESTGatewayLocalStoreContractSave, err)
	}
	return nil
}

func (g *smartContractGW) resolveContractAddr(registeredName string) (string, error) {
	nameUnescaped, _ := url.QueryUnescape(registeredName)
	info, exists := g.contractRegistrations[nameUnescaped]
	if !exists {
		return "", klderrors.Errorf(klderrors.RESTGatewayLocalStoreContractLoad, registeredName)
	}
	log.Infof("%s -> 0x%s", registeredName, info.Address)
	return info.Address, nil
}

func (g *smartContractGW) loadDeployMsgForInstance(addrHex string) (*kldmessages.DeployContract, *contractInfo, error) {
	addrHexNo0x := strings.TrimPrefix(strings.ToLower(addrHex), "0x")
	info, exists := g.contractIndex[addrHexNo0x]
	if !exists {
		return nil, nil, klderrors.Errorf(klderrors.RESTGatewayLocalStoreContractNotFound, addrHexNo0x)
	}
	deployMsg, _, err := g.loadDeployMsgByID(info.(*contractInfo).ABI)
	return deployMsg, info.(*contractInfo), err
}

func (g *smartContractGW) loadDeployMsgByID(id string) (*kldmessages.DeployContract, *abiInfo, error) {
	var info *abiInfo
	var msg *kldmessages.DeployContract
	ts, exists := g.abiIndex[id]
	if !exists {
		log.Infof("ABI with ID %s not found locally", id)
		return nil, nil, klderrors.Errorf(klderrors.RESTGatewayLocalStoreABINotFound, id)
	}
	deployFile := path.Join(g.conf.StoragePath, "abi_"+id+".deploy.json")
	deployBytes, err := ioutil.ReadFile(deployFile)
	if err != nil {
		return nil, nil, klderrors.Errorf(klderrors.RESTGatewayLocalStoreABILoad, id, err)
	}
	msg = &kldmessages.DeployContract{}
	if err = json.Unmarshal(deployBytes, msg); err != nil {
		return nil, nil, klderrors.Errorf(klderrors.RESTGatewayLocalStoreABIParse, id, err)
	}
	info = ts.(*abiInfo)
	return msg, info, nil
}

// PreDeploy
// - compiles the Solidity (if not precomplied),
// - puts the code into the message to avoid a recompile later
// - stores the ABI under the MsgID (can later be bound to an address)
// *** caller is responsible for ensuring unique Header.ID ***
func (g *smartContractGW) PreDeploy(msg *kldmessages.DeployContract) (err error) {
	solidity := msg.Solidity
	var compiled *kldeth.CompiledSolidity
	if solidity != "" {
		if compiled, err = kldeth.CompileContract(solidity, msg.ContractName, msg.CompilerVersion, msg.EVMVersion); err != nil {
			return err
		}
	}
	if !isRemote(msg.Headers.CommonHeaders) {
		_, err = g.storeDeployableABI(msg, compiled)
	}
	return err
}

func (g *smartContractGW) storeDeployableABI(msg *kldmessages.DeployContract, compiled *kldeth.CompiledSolidity) (*abiInfo, error) {

	if compiled != nil {
		msg.Compiled = compiled.Compiled
		msg.ABI = compiled.ABI
		msg.DevDoc = compiled.DevDoc
		msg.ContractName = compiled.ContractName
		msg.CompilerVersion = compiled.ContractInfo.CompilerVersion
	} else if msg.ABI == nil {
		return nil, klderrors.Errorf(klderrors.RESTGatewayLocalStoreMissingABI)
	}

	runtimeABI, err := ethbinding.ABIMarshalingToABIRuntime(msg.ABI)
	if err != nil {
		return nil, klderrors.Errorf(klderrors.RESTGatewayInvalidABI, err)
	}

	requestID := msg.Headers.ID
	// We store the swagger in a generic format that can be used to deploy
	// additional instances, or generically call other instances
	// Generate and store the swagger
	swagger := g.swaggerForABI(kldopenapi.NewABI2Swagger(g.baseSwaggerConf), requestID, msg.ContractName, false, runtimeABI, msg.DevDoc, "", "")
	msg.Description = swagger.Info.Description // Swagger generation parses the devdoc
	info := g.addToABIIndex(requestID, msg, time.Now().UTC())

	g.writeAbiInfo(requestID, msg)

	// We remove the solidity payload from the message, as we've consumed
	// it by compiling and there is no need to serialize it again.
	// The messages should contain compiled bytes at this
	msg.Solidity = ""

	return info, nil

}

func (g *smartContractGW) gatewayErrReply(res http.ResponseWriter, req *http.Request, err error, status int) {
	log.Errorf("<-- %s %s [%d]: %s", req.Method, req.URL, status, err)
	reply, _ := json.Marshal(&restErrMsg{Message: err.Error()})
	res.Header().Set("Content-Type", "application/json")
	res.WriteHeader(status)
	res.Write(reply)
	return
}

func (g *smartContractGW) writeAbiInfo(requestID string, msg *kldmessages.DeployContract) error {
	// We store all the details from our compile, or the user-supplied
	// details, in a file under the message ID.
	infoFile := path.Join(g.conf.StoragePath, "abi_"+requestID+".deploy.json")
	infoBytes, _ := json.MarshalIndent(msg, "", "  ")
	log.Infof("%s: Stashing deployment details to '%s'", requestID, infoFile)
	if err := ioutil.WriteFile(infoFile, infoBytes, 0664); err != nil {
		return klderrors.Errorf(klderrors.RESTGatewayLocalStoreContractSavePostDeploy, requestID, err)
	}
	return nil
}

func (g *smartContractGW) buildIndex() {
	log.Infof("Building installed smart contract index")
	legacyContractMatcher, _ := regexp.Compile("^contract_([0-9a-z]{40})\\.swagger\\.json$")
	instanceMatcher, _ := regexp.Compile("^contract_([0-9a-z]{40})\\.instance\\.json$")
	abiMatcher, _ := regexp.Compile("^abi_([0-9a-z-]+)\\.deploy.json$")
	files, err := ioutil.ReadDir(g.conf.StoragePath)
	if err != nil {
		log.Errorf("Failed to read directory %s: %s", g.conf.StoragePath, err)
		return
	}
	for _, file := range files {
		fileName := file.Name()
		legacyContractGroups := legacyContractMatcher.FindStringSubmatch(fileName)
		abiGroups := abiMatcher.FindStringSubmatch(fileName)
		instanceGroups := instanceMatcher.FindStringSubmatch(fileName)
		if legacyContractGroups != nil {
			g.migrateLegacyContract(legacyContractGroups[1], path.Join(g.conf.StoragePath, fileName), file.ModTime())
		} else if instanceGroups != nil {
			g.addFileToContractIndex(instanceGroups[1], path.Join(g.conf.StoragePath, fileName))
		} else if abiGroups != nil {
			g.addFileToABIIndex(abiGroups[1], path.Join(g.conf.StoragePath, fileName), file.ModTime())
		}
	}
	log.Infof("Smart contract index built. %d entries", len(g.contractIndex))
}

func (g *smartContractGW) migrateLegacyContract(address, fileName string, createdTime time.Time) {
	swaggerFile, err := os.OpenFile(fileName, os.O_RDONLY, 0)
	if err != nil {
		log.Errorf("Failed to load Swagger file %s: %s", fileName, err)
		return
	}
	defer swaggerFile.Close()
	var swagger spec.Swagger
	err = json.NewDecoder(bufio.NewReader(swaggerFile)).Decode(&swagger)
	if err != nil {
		log.Errorf("Failed to parse Swagger file %s: %s", fileName, err)
		return
	}
	if swagger.Info == nil {
		log.Errorf("Failed to migrate invalid Swagger file %s", fileName)
		return
	}
	var registeredAs string
	if ext, exists := swagger.Info.Extensions["x-kaleido-registered-name"]; exists {
		registeredAs = ext.(string)
	}
	if ext, exists := swagger.Info.Extensions["x-kaleido-deployment-id"]; exists {
		_, err := g.storeNewContractInfo(address, ext.(string), address, registeredAs)
		if err != nil {
			log.Errorf("Failed to write migrated instance file: %s", err)
			return
		}

		if err := os.Remove(fileName); err != nil {
			log.Errorf("Failed to clean-up migrated file %s: %s", fileName, err)
		}

	} else {
		log.Warnf("Swagger cannot be migrated due to missing 'x-kaleido-deployment-id' extension: %s", fileName)
	}

}

func (g *smartContractGW) addFileToContractIndex(address, fileName string) {
	contractFile, err := os.OpenFile(fileName, os.O_RDONLY, 0)
	if err != nil {
		log.Errorf("Failed to load contract instance file %s: %s", fileName, err)
		return
	}
	defer contractFile.Close()
	var contractInfo contractInfo
	err = json.NewDecoder(bufio.NewReader(contractFile)).Decode(&contractInfo)
	if err != nil {
		log.Errorf("Failed to parse contract instnace deployment file %s: %s", fileName, err)
		return
	}
	g.addToContractIndex(&contractInfo)
}

func (g *smartContractGW) addFileToABIIndex(id, fileName string, createdTime time.Time) {
	deployFile, err := os.OpenFile(fileName, os.O_RDONLY, 0)
	if err != nil {
		log.Errorf("Failed to load ABI deployment file %s: %s", fileName, err)
		return
	}
	defer deployFile.Close()
	var deployMsg kldmessages.DeployContract
	err = json.NewDecoder(bufio.NewReader(deployFile)).Decode(&deployMsg)
	if err != nil {
		log.Errorf("Failed to parse ABI deployment file %s: %s", fileName, err)
		return
	}
	g.addToABIIndex(id, &deployMsg, createdTime)
}

func (g *smartContractGW) checkNameAvailable(registerAs string, isRemote bool) error {
	if isRemote {
		msg, err := g.rr.loadFactoryForInstance(registerAs, false)
		if err != nil {
			return err
		} else if msg != nil {
			return klderrors.Errorf(klderrors.RESTGatewayFriendlyNameClash, msg.Address, registerAs)
		}
		return nil
	}
	if existing, exists := g.contractRegistrations[registerAs]; exists {
		return klderrors.Errorf(klderrors.RESTGatewayFriendlyNameClash, existing.Address, registerAs)
	}
	return nil
}

func (g *smartContractGW) addToContractIndex(info *contractInfo) error {
	g.idxLock.Lock()
	defer g.idxLock.Unlock()
	if info.RegisteredAs != "" {
		// Protect against overwrite
		if err := g.checkNameAvailable(info.RegisteredAs, false); err != nil {
			return err
		}
		log.Infof("Registering %s as '%s'", info.Address, info.RegisteredAs)
		g.contractRegistrations[info.RegisteredAs] = info
	}
	g.contractIndex[info.Address] = info
	return nil
}

func (g *smartContractGW) addToABIIndex(id string, deployMsg *kldmessages.DeployContract, createdTime time.Time) *abiInfo {
	g.idxLock.Lock()
	info := &abiInfo{
		ID:              id,
		Name:            deployMsg.ContractName,
		Description:     deployMsg.Description,
		Deployable:      len(deployMsg.Compiled) > 0,
		CompilerVersion: deployMsg.CompilerVersion,
		Path:            "/abis/" + id,
		SwaggerURL:      g.conf.BaseURL + "/abis/" + id + "?swagger",
		TimeSorted: kldmessages.TimeSorted{
			CreatedISO8601: createdTime.UTC().Format(time.RFC3339),
		},
	}
	g.abiIndex[id] = info
	g.idxLock.Unlock()
	return info
}

// listContracts sorts by Title then Address and returns an array
func (g *smartContractGW) listContractsOrABIs(res http.ResponseWriter, req *http.Request, params httprouter.Params) {
	log.Infof("--> %s %s", req.Method, req.URL)

	var index map[string]kldmessages.TimeSortable
	if strings.HasSuffix(req.URL.Path, "contracts") {
		index = g.contractIndex
	} else {
		index = g.abiIndex
	}

	// Get an array copy of the current list
	g.idxLock.Lock()
	retval := make([]kldmessages.TimeSortable, 0, len(index))
	for _, info := range index {
		retval = append(retval, info)
	}
	g.idxLock.Unlock()

	// Do the sort by Title then Address
	sort.Slice(retval, func(i, j int) bool {
		return retval[i].IsLessThan(retval[i], retval[j])
	})

	status := 200
	log.Infof("<-- %s %s [%d]", req.Method, req.URL, status)
	res.Header().Set("Content-Type", "application/json")
	res.WriteHeader(status)
	enc := json.NewEncoder(res)
	enc.SetIndent("", "  ")
	enc.Encode(&retval)
}

// createStream creates a stream
func (g *smartContractGW) createStream(res http.ResponseWriter, req *http.Request, params httprouter.Params) {
	log.Infof("--> %s %s", req.Method, req.URL)

	if g.sm == nil {
		g.gatewayErrReply(res, req, errors.New(errEventSupportMissing), 405)
		return
	}

	var spec kldevents.StreamInfo
	if err := json.NewDecoder(req.Body).Decode(&spec); err != nil {
		g.gatewayErrReply(res, req, klderrors.Errorf(klderrors.RESTGatewayEventStreamInvalid, err), 400)
		return
	}

	newSpec, err := g.sm.AddStream(req.Context(), &spec)
	if err != nil {
		g.gatewayErrReply(res, req, err, 400)
		return
	}

	status := 200
	log.Infof("<-- %s %s [%d]", req.Method, req.URL, status)
	res.Header().Set("Content-Type", "application/json")
	res.WriteHeader(status)
	enc := json.NewEncoder(res)
	enc.SetIndent("", "  ")
	enc.Encode(&newSpec)
}

// updateStream updates a stream
func (g *smartContractGW) updateStream(res http.ResponseWriter, req *http.Request, params httprouter.Params) {
	log.Infof("--> %s %s", req.Method, req.URL)

	if g.sm == nil {
		g.gatewayErrReply(res, req, errors.New(errEventSupportMissing), 405)
		return
	}

	streamID := params.ByName("id")
	_, err := g.sm.StreamByID(req.Context(), streamID)
	if err != nil {
		g.gatewayErrReply(res, req, err, 404)
		return
	}
	var spec kldevents.StreamInfo
	if err := json.NewDecoder(req.Body).Decode(&spec); err != nil {
		g.gatewayErrReply(res, req, klderrors.Errorf(klderrors.RESTGatewayEventStreamInvalid, err), 400)
		return
	}
	newSpec, err := g.sm.UpdateStream(req.Context(), streamID, &spec)
	if err != nil {
		g.gatewayErrReply(res, req, err, 500)
		return
	}

	status := 200
	log.Infof("<-- %s %s [%d]", req.Method, req.URL, status)
	res.Header().Set("Content-Type", "application/json")
	res.WriteHeader(status)
	enc := json.NewEncoder(res)
	enc.SetIndent("", "  ")
	enc.Encode(&newSpec)
}

// listStreamsOrSubs sorts by Title then Address and returns an array
func (g *smartContractGW) listStreamsOrSubs(res http.ResponseWriter, req *http.Request, params httprouter.Params) {
	log.Infof("--> %s %s", req.Method, req.URL)

	if g.sm == nil {
		g.gatewayErrReply(res, req, errors.New(errEventSupportMissing), 405)
		return
	}

	var results []kldmessages.TimeSortable
	if strings.HasPrefix(req.URL.Path, kldevents.SubPathPrefix) {
		subs := g.sm.Subscriptions(req.Context())
		results = make([]kldmessages.TimeSortable, len(subs))
		for i := range subs {
			results[i] = subs[i]
		}
	} else {
		streams := g.sm.Streams(req.Context())
		results = make([]kldmessages.TimeSortable, len(streams))
		for i := range streams {
			results[i] = streams[i]
		}
	}

	// Do the sort
	sort.Slice(results, func(i, j int) bool {
		return results[i].IsLessThan(results[i], results[j])
	})

	status := 200
	log.Infof("<-- %s %s [%d]", req.Method, req.URL, status)
	res.Header().Set("Content-Type", "application/json")
	res.WriteHeader(status)
	enc := json.NewEncoder(res)
	enc.SetIndent("", "  ")
	enc.Encode(&results)
}

// getStreamOrSub returns stream over REST
func (g *smartContractGW) getStreamOrSub(res http.ResponseWriter, req *http.Request, params httprouter.Params) {
	log.Infof("--> %s %s", req.Method, req.URL)

	if g.sm == nil {
		g.gatewayErrReply(res, req, errors.New(errEventSupportMissing), 405)
		return
	}

	var retval interface{}
	var err error
	if strings.HasPrefix(req.URL.Path, kldevents.SubPathPrefix) {
		retval, err = g.sm.SubscriptionByID(req.Context(), params.ByName("id"))
	} else {
		retval, err = g.sm.StreamByID(req.Context(), params.ByName("id"))
	}
	if err != nil {
		g.gatewayErrReply(res, req, err, 404)
		return
	}

	status := 200
	log.Infof("<-- %s %s [%d]", req.Method, req.URL, status)
	res.Header().Set("Content-Type", "application/json")
	res.WriteHeader(status)
	enc := json.NewEncoder(res)
	enc.SetIndent("", "  ")
	enc.Encode(retval)
}

// deleteStreamOrSub deletes stream over REST
func (g *smartContractGW) deleteStreamOrSub(res http.ResponseWriter, req *http.Request, params httprouter.Params) {
	log.Infof("--> %s %s", req.Method, req.URL)

	if g.sm == nil {
		g.gatewayErrReply(res, req, errors.New(errEventSupportMissing), 405)
		return
	}

	var err error
	if strings.HasPrefix(req.URL.Path, kldevents.SubPathPrefix) {
		err = g.sm.DeleteSubscription(req.Context(), params.ByName("id"))
	} else {
		err = g.sm.DeleteStream(req.Context(), params.ByName("id"))
	}
	if err != nil {
		g.gatewayErrReply(res, req, err, 500)
		return
	}

	status := 204
	log.Infof("<-- %s %s [%d]", req.Method, req.URL, status)
	res.Header().Set("Content-Type", "application/json")
	res.WriteHeader(status)
}

// resetSub resets subscription over REST
func (g *smartContractGW) resetSub(res http.ResponseWriter, req *http.Request, params httprouter.Params) {
	log.Infof("--> %s %s", req.Method, req.URL)

	if g.sm == nil {
		g.gatewayErrReply(res, req, errors.New(errEventSupportMissing), 405)
		return
	}

	var body struct {
		FromBlock string `json:"fromBlock"`
	}
	err := json.NewDecoder(req.Body).Decode(&body)
	if err == nil {
		err = g.sm.ResetSubscription(req.Context(), params.ByName("id"), body.FromBlock)
	}
	if err != nil {
		g.gatewayErrReply(res, req, err, 500)
		return
	}

	status := 204
	log.Infof("<-- %s %s [%d]", req.Method, req.URL, status)
	res.Header().Set("Content-Type", "application/json")
	res.WriteHeader(status)
}

// suspendOrResumeStream suspends or resumes a stream
func (g *smartContractGW) suspendOrResumeStream(res http.ResponseWriter, req *http.Request, params httprouter.Params) {
	log.Infof("--> %s %s", req.Method, req.URL)

	if g.sm == nil {
		g.gatewayErrReply(res, req, errors.New(errEventSupportMissing), 405)
		return
	}

	var err error
	if strings.HasSuffix(req.URL.Path, "resume") {
		err = g.sm.ResumeStream(req.Context(), params.ByName("id"))
	} else {
		err = g.sm.SuspendStream(req.Context(), params.ByName("id"))
	}
	if err != nil {
		g.gatewayErrReply(res, req, err, 500)
		return
	}

	status := 204
	log.Infof("<-- %s %s [%d]", req.Method, req.URL, status)
	res.Header().Set("Content-Type", "application/json")
	res.WriteHeader(status)
}

func (g *smartContractGW) resolveAddressOrName(id string) (deployMsg *kldmessages.DeployContract, registeredName string, info *contractInfo, err error) {
	deployMsg, info, err = g.loadDeployMsgForInstance(id)
	if err != nil {
		var origErr = err
		registeredName = id
		if id, err = g.resolveContractAddr(registeredName); err != nil {
			log.Infof("%s is not a friendly name: %s", registeredName, err)
			return nil, "", nil, origErr
		}
		if deployMsg, info, err = g.loadDeployMsgForInstance(id); err != nil {
			return nil, "", nil, err
		}
	}
	return deployMsg, registeredName, info, err
}

func (g *smartContractGW) isSwaggerRequest(req *http.Request) (swaggerGen *kldopenapi.ABI2Swagger, uiRequest, factoryOnly, abiRequest, refreshABI bool, from string) {
	req.ParseForm()
	var swaggerRequest bool
	if vs := req.Form["swagger"]; len(vs) > 0 {
		swaggerRequest = strings.ToLower(vs[0]) != "false"
	}
	if vs := req.Form["openapi"]; len(vs) > 0 {
		swaggerRequest = strings.ToLower(vs[0]) != "false"
	}
	if vs := req.Form["ui"]; len(vs) > 0 {
		uiRequest = strings.ToLower(vs[0]) != "false"
	}
	if vs := req.Form["factory"]; len(vs) > 0 {
		factoryOnly = strings.ToLower(vs[0]) != "false"
	}
	if vs := req.Form["abi"]; len(vs) > 0 {
		abiRequest = strings.ToLower(vs[0]) != "false"
	}
	if vs := req.Form["refresh"]; len(vs) > 0 {
		refreshABI = strings.ToLower(vs[0]) != "false"
	}
	from = req.FormValue("from")
	if swaggerRequest {
		var conf = *g.baseSwaggerConf
		if vs := req.Form["noauth"]; len(vs) > 0 {
			conf.BasicAuth = strings.ToLower(vs[0]) == "false"
		}
		if vs := req.Form["schemes"]; len(vs) > 0 {
			requested := strings.Split(vs[0], ",")
			conf.ExternalSchemes = []string{}
			for _, scheme := range requested {
				// Only allow http and https
				if scheme == "http" || scheme == "https" {
					conf.ExternalSchemes = append(conf.ExternalSchemes, scheme)
				} else {
					log.Warnf("Excluded unknown scheme: %s", scheme)
				}
			}
		}
		swaggerGen = kldopenapi.NewABI2Swagger(&conf)
	}
	return
}

func (g *smartContractGW) replyWithSwagger(res http.ResponseWriter, req *http.Request, swagger *spec.Swagger, id, from string) {
	if from != "" {
		if swagger.Parameters != nil {
			if param, exists := swagger.Parameters["fromParam"]; exists {
				param.SimpleSchema.Default = from
				swagger.Parameters["fromParam"] = param
			}
		}
	}
	swaggerBytes, _ := json.MarshalIndent(&swagger, "", "  ")

	log.Infof("<-- %s %s [%d]", req.Method, req.URL, 200)
	res.Header().Set("Content-Type", "application/json")
	if vs := req.Form["download"]; len(vs) > 0 {
		res.Header().Set("Content-Disposition", "attachment; filename=\""+id+".swagger.json\"")
	}
	res.WriteHeader(200)
	res.Write(swaggerBytes)
}

func (g *smartContractGW) getContractOrABI(res http.ResponseWriter, req *http.Request, params httprouter.Params) {
	log.Infof("--> %s %s", req.Method, req.URL)
	swaggerGen, uiRequest, factoryOnly, abiRequest, _, from := g.isSwaggerRequest(req)
	id := strings.TrimPrefix(strings.ToLower(params.ByName("address")), "0x")
	prefix := "contract"
	if id == "" {
		id = strings.ToLower(params.ByName("abi"))
		prefix = "abi"
	}
	// For safety we always check our sanitized address index in memory, before checking the filesystem
	var registeredName string
	var err error
	var deployMsg *kldmessages.DeployContract
	var info kldmessages.TimeSortable
	var abiID string
	if prefix == "contract" {
		if deployMsg, registeredName, info, err = g.resolveAddressOrName(params.ByName("address")); err != nil {
			g.gatewayErrReply(res, req, err, 404)
			return
		}
	} else {
		abiID = id
		deployMsg, info, err = g.loadDeployMsgByID(abiID)
		if err != nil {
			g.gatewayErrReply(res, req, err, 404)
			return
		}
	}
	if uiRequest {
		g.writeHTMLForUI(prefix, id, from, (prefix == "abi"), factoryOnly, res)
	} else if swaggerGen != nil {
		addr := params.ByName("address")
		runtimeABI, err := ethbinding.ABIMarshalingToABIRuntime(deployMsg.ABI)
		if err != nil {
			g.gatewayErrReply(res, req, klderrors.Errorf(klderrors.RESTGatewayInvalidABI, err), 404)
			return
		}
		swagger := g.swaggerForABI(swaggerGen, abiID, deployMsg.ContractName, factoryOnly, runtimeABI, deployMsg.DevDoc, addr, registeredName)
		g.replyWithSwagger(res, req, swagger, id, from)
	} else if abiRequest {
		log.Infof("<-- %s %s [%d]", req.Method, req.URL, 200)
		res.Header().Set("Content-Type", "application/json")
		res.WriteHeader(200)
		enc := json.NewEncoder(res)
		enc.SetIndent("", "  ")
		enc.Encode(deployMsg.ABI)
	} else {
		log.Infof("<-- %s %s [%d]", req.Method, req.URL, 200)
		res.Header().Set("Content-Type", "application/json")
		res.WriteHeader(200)
		enc := json.NewEncoder(res)
		enc.SetIndent("", "  ")
		enc.Encode(info)
	}
}

func (g *smartContractGW) getRemoteRegistrySwaggerOrABI(res http.ResponseWriter, req *http.Request, params httprouter.Params) {
	log.Infof("--> %s %s", req.Method, req.URL)

	swaggerGen, uiRequest, factoryOnly, abiRequest, refreshABI, from := g.isSwaggerRequest(req)

	var deployMsg *kldmessages.DeployContract
	var err error
	var isGateway = false
	var prefix, id, addr string
	if strings.HasPrefix(req.URL.Path, "/gateways/") || strings.HasPrefix(req.URL.Path, "/g/") {
		isGateway = true
		prefix = "gateway"
		id = params.ByName("gateway_lookup")
		deployMsg, err = g.rr.loadFactoryForGateway(id, refreshABI)
		if err != nil {
			g.gatewayErrReply(res, req, err, 500)
			return
		} else if deployMsg == nil {
			err = klderrors.Errorf(klderrors.RemoteRegistryLookupGatewayNotFound)
			g.gatewayErrReply(res, req, err, 404)
			return
		}
	} else {
		prefix = "instance"
		id = params.ByName("instance_lookup")
		var msg *deployContractWithAddress
		msg, err = g.rr.loadFactoryForInstance(id, refreshABI)
		if err != nil {
			g.gatewayErrReply(res, req, err, 500)
			return
		} else if msg == nil {
			err = klderrors.Errorf(klderrors.RemoteRegistryLookupInstanceNotFound)
			g.gatewayErrReply(res, req, err, 404)
			return
		}
		deployMsg = &msg.DeployContract
		addr = msg.Address
	}

	if uiRequest {
		g.writeHTMLForUI(prefix, id, from, isGateway, factoryOnly, res)
	} else if swaggerGen != nil {
		runtimeABI, err := ethbinding.ABIMarshalingToABIRuntime(deployMsg.ABI)
		if err != nil {
			g.gatewayErrReply(res, req, klderrors.Errorf(klderrors.RESTGatewayInvalidABI, err), 400)
			return
		}
		swagger := g.swaggerForRemoteRegistry(swaggerGen, id, addr, factoryOnly, runtimeABI, deployMsg.DevDoc, req.URL.Path)
		g.replyWithSwagger(res, req, swagger, id, from)
	} else if abiRequest {
		log.Infof("<-- %s %s [%d]", req.Method, req.URL, 200)
		res.Header().Set("Content-Type", "application/json")
		res.WriteHeader(200)
		enc := json.NewEncoder(res)
		enc.SetIndent("", "  ")
		enc.Encode(deployMsg.ABI)
	} else {
		ci := &remoteContractInfo{
			ID:      deployMsg.Headers.ID,
			ABI:     deployMsg.ABI,
			Address: addr,
		}
		log.Infof("<-- %s %s [%d]", req.Method, req.URL, 200)
		res.Header().Set("Content-Type", "application/json")
		res.WriteHeader(200)
		enc := json.NewEncoder(res)
		enc.SetIndent("", "  ")
		enc.Encode(ci)
	}
}

func (g *smartContractGW) registerContract(res http.ResponseWriter, req *http.Request, params httprouter.Params) {
	log.Infof("--> %s %s", req.Method, req.URL)

	addrHexNo0x := strings.ToLower(strings.TrimPrefix(params.ByName("address"), "0x"))
	addrCheck, _ := regexp.Compile("^[0-9a-z]{40}$")
	if !addrCheck.MatchString(addrHexNo0x) {
		g.gatewayErrReply(res, req, klderrors.Errorf(klderrors.RESTGatewayRegistrationSuppliedInvalidAddress), 404)
		return
	}

	// Note: there is currently no body payload required for the POST

	abiID := params.ByName("abi")
	_, _, err := g.loadDeployMsgByID(abiID)
	if err != nil {
		g.gatewayErrReply(res, req, err, 404)
		return
	}

	registerAs := getKLDParam("register", req, false)
	registeredName := registerAs
	if registeredName == "" {
		registeredName = addrHexNo0x
	}

	contractInfo, err := g.storeNewContractInfo(addrHexNo0x, abiID, registeredName, registerAs)
	if err != nil {
		g.gatewayErrReply(res, req, err, 409)
		return
	}

	status := 201
	log.Infof("<-- %s %s [%d]", req.Method, req.URL, status)
	res.Header().Set("Content-Type", "application/json")
	res.WriteHeader(status)
	json.NewEncoder(res).Encode(&contractInfo)
}

func tempdir() string {
	dir, _ := ioutil.TempDir("", "kld")
	log.Infof("tmpdir/create: %s", dir)
	return dir
}

func cleanup(dir string) {
	log.Infof("tmpdir/cleanup: %s [dir]", dir)
	os.RemoveAll(dir)
}

func (g *smartContractGW) addABI(res http.ResponseWriter, req *http.Request, params httprouter.Params) {
	log.Infof("--> %s %s", req.Method, req.URL)

	if err := req.ParseMultipartForm(maxFormParsingMemory); err != nil {
		g.gatewayErrReply(res, req, klderrors.Errorf(klderrors.RESTGatewayCompileContractInvalidFormData, err), 400)
		return
	}

	tempdir := tempdir()
	defer cleanup(tempdir)
	for name, files := range req.MultipartForm.File {
		log.Debugf("multi-part form entry '%s'", name)
		for _, fileHeader := range files {
			if err := g.extractMultiPartFile(tempdir, fileHeader); err != nil {
				g.gatewayErrReply(res, req, err, 400)
				return
			}
		}
	}

	if vs := req.Form["findsolidity"]; len(vs) > 0 {
		var solFiles []string
		filepath.Walk(
			tempdir,
			func(p string, info os.FileInfo, err error) error {
				if strings.HasSuffix(p, ".sol") {
					solFiles = append(solFiles, strings.TrimPrefix(strings.TrimPrefix(p, tempdir), "/"))
				}
				return nil
			})
		log.Infof("<-- %s %s [%d]", req.Method, req.URL, 200)
		res.Header().Set("Content-Type", "application/json")
		res.WriteHeader(200)
		json.NewEncoder(res).Encode(&solFiles)
		return
	}

	abi, err := g.parseABI(req.Form)
	if err != nil {
		g.gatewayErrReply(res, req, klderrors.Errorf(klderrors.RESTGatewayCompileContractInvalidFormData, err), 400)
		return
	}

	bytecode, err := g.parseBytecode(req.Form)
	if err != nil {
		g.gatewayErrReply(res, req, klderrors.Errorf(klderrors.RESTGatewayCompileContractInvalidFormData, err), 400)
		return
	}

	var preCompiled map[string]*compiler.Contract
	if bytecode == nil {
		var err error
		preCompiled, err = g.compileMultipartFormSolidity(tempdir, req)
		if err != nil {
			g.gatewayErrReply(res, req, klderrors.Errorf(klderrors.RESTGatewayCompileContractCompileFailed, err), 400)
			return
		}
	}

	if vs := req.Form["findcontracts"]; len(vs) > 0 {
		contractNames := make([]string, 0, len(preCompiled))
		for contractName := range preCompiled {
			contractNames = append(contractNames, contractName)
		}
		log.Infof("<-- %s %s [%d]", req.Method, req.URL, 200)
		res.Header().Set("Content-Type", "application/json")
		res.WriteHeader(200)
		json.NewEncoder(res).Encode(&contractNames)
		return
	}

	msg := &kldmessages.DeployContract{}
	msg.Headers.MsgType = kldmessages.MsgTypeSendTransaction
	msg.Headers.ID = kldutils.UUIDv4()
	var compiled *kldeth.CompiledSolidity
	if bytecode == nil && abi == nil {
		var err error
		compiled, err = kldeth.ProcessCompiled(preCompiled, req.FormValue("contract"), false)
		if err != nil {
			g.gatewayErrReply(res, req, klderrors.Errorf(klderrors.RESTGatewayCompileContractPostCompileFailed, err), 400)
			return
		}
	} else {
		msg.ABI = abi
		msg.Compiled = bytecode
	}

	info, err := g.storeDeployableABI(msg, compiled)
	if err != nil {
		g.gatewayErrReply(res, req, err, 500)
		return
	}

	log.Infof("<-- %s %s [%d]", req.Method, req.URL, 200)
	res.Header().Set("Content-Type", "application/json")
	res.WriteHeader(200)
	json.NewEncoder(res).Encode(info)
}

<<<<<<< HEAD
func (g *smartContractGW) compileMultipartFormSolidity(dir string, req *http.Request) (map[string]*ethbinding.Contract, error) {
=======
func (g *smartContractGW) parseBytecode(form url.Values) ([]byte, error) {
	v := form["bytecode"]
	if len(v) > 0 {
		b := strings.TrimLeft(v[0], "0x")
		if bytecode, err := hex.DecodeString(b); err != nil {
			log.Errorf("failed to decode hex string: %v", err)
			return nil, err
		} else {
			return bytecode, nil
		}
	}
	return nil, nil
}

func (g *smartContractGW) parseABI(form url.Values) (kldbind.ABIMarshaling, error) {
	v := form["abi"]
	if len(v) > 0 {
		a := v[0]
		var abi kldbind.ABIMarshaling
		if err := json.Unmarshal([]byte(a), &abi); err != nil {
			log.Errorf("failed to unmarshal ABI: %v", err.Error())
			return nil, err
		} else {
			return abi, nil
		}
	}
	return nil, nil
}

func (g *smartContractGW) compileMultipartFormSolidity(dir string, req *http.Request) (map[string]*compiler.Contract, error) {
>>>>>>> 023a612e
	solFiles := []string{}
	rootFiles, err := ioutil.ReadDir(dir)
	if err != nil {
		log.Errorf("Failed to read dir '%s': %s", dir, err)
		return nil, klderrors.Errorf(klderrors.RESTGatewayCompileContractExtractedReadFailed)
	}
	for _, file := range rootFiles {
		log.Debugf("multi-part: '%s' [dir=%t]", file.Name(), file.IsDir())
		if strings.HasSuffix(file.Name(), ".sol") {
			solFiles = append(solFiles, file.Name())
		}
	}

	evmVersion := req.FormValue("evm")
	solcArgs := kldeth.GetSolcArgs(evmVersion)
	if sourceFiles := req.Form["source"]; len(sourceFiles) > 0 {
		solcArgs = append(solcArgs, sourceFiles...)
	} else if len(solFiles) > 0 {
		solcArgs = append(solcArgs, solFiles...)
	} else {
		return nil, klderrors.Errorf(klderrors.RESTGatewayCompileContractNoSOL)
	}

	solcVer, err := kldeth.GetSolc(req.FormValue("compiler"))
	if err != nil {
		return nil, klderrors.Errorf(klderrors.RESTGatewayCompileContractSolcVerFail, err)
	}
	solOptionsString := strings.Join(append([]string{solcVer.Path}, solcArgs...), " ")
	log.Infof("Compiling: %s", solOptionsString)
	cmd := exec.Command(solcVer.Path, solcArgs...)

	var stderr, stdout bytes.Buffer
	cmd.Stderr = &stderr
	cmd.Stdout = &stdout
	cmd.Dir = dir
	if err := cmd.Run(); err != nil {
		return nil, klderrors.Errorf(klderrors.RESTGatewayCompileContractCompileFailDetails, err, stderr.String())
	}

	compiled, err := ethbinding.ParseCombinedJSON(stdout.Bytes(), "", solcVer.Version, solcVer.Version, solOptionsString)
	if err != nil {
		return nil, klderrors.Errorf(klderrors.RESTGatewayCompileContractSolcOutputProcessFail, err)
	}

	return compiled, nil
}

func (g *smartContractGW) extractMultiPartFile(dir string, file *multipart.FileHeader) error {
	fileName := file.Filename
	if strings.ContainsAny(fileName, "/\\") {
		return klderrors.Errorf(klderrors.RESTGatewayCompileContractSlashes)
	}
	in, err := file.Open()
	if err != nil {
		log.Errorf("Failed opening '%s' for reading: %s", fileName, err)
		return klderrors.Errorf(klderrors.RESTGatewayCompileContractUnzipRead)
	}
	defer in.Close()
	outFileName := path.Join(dir, fileName)
	out, err := os.OpenFile(outFileName, os.O_CREATE|os.O_WRONLY, 0644)
	if err != nil {
		log.Errorf("Failed opening '%s' for writing: %s", fileName, err)
		return klderrors.Errorf(klderrors.RESTGatewayCompileContractUnzipWrite)
	}
	written, err := io.Copy(out, in)
	if err != nil {
		log.Errorf("Failed writing '%s' from multi-part form: %s", fileName, err)
		return klderrors.Errorf(klderrors.RESTGatewayCompileContractUnzipCopy)
	}
	log.Debugf("multi-part: '%s' [%dKb]", fileName, written/1024)
	return g.processIfArchive(dir, outFileName)
}

func (g *smartContractGW) processIfArchive(dir, fileName string) error {
	z, err := archiver.ByExtension(fileName)
	if err != nil {
		log.Debugf("multi-part: '%s' not an archive: %s", fileName, err)
		return nil
	}
	err = z.(archiver.Unarchiver).Unarchive(fileName, dir)
	if err != nil {
		return klderrors.Errorf(klderrors.RESTGatewayCompileContractUnzip, err)
	}
	return nil
}

// Write out a nice little UI for exercising the Swagger
func (g *smartContractGW) writeHTMLForUI(prefix, id, from string, isGateway, factoryOnly bool, res http.ResponseWriter) {
	fromQuery := ""
	if from != "" {
		fromQuery = "&from=" + url.QueryEscape(from)
	}

	factoryMessage := ""
	if isGateway {
		factoryMessage =
			`       <li><code>POST</code> against <code>/</code> (the constructor) will deploy a new instance of the smart contract
        <ul>
          <li>A dedicated API will be generated for each instance deployed via this API, scoped to that contract Address</li>
        </ul></li>`
	}
	factoryOnlyQuery := ""
	helpHeader := `
  <p>Welcome to the built-in API exerciser of Ethconnect</p>
  `
	hasMethodsMessage := ""
	if factoryOnly {
		factoryOnlyQuery = "&factory"
		helpHeader = `<p>Factory API to deploy contract instances</p>
  <p>Use the <code>[POST]</code> panel below to set the input parameters for your constructor, and tick <code>[TRY]</code> to deploy a contract instance.</p>
  <p>If you want to configure a friendly API path name to invoke your contract, then set the <code>kld-register</code> parameter.</p>`
	} else {
		hasMethodsMessage = `<li><code>GET</code> actions <b>never</b> write to the chain. Even for actions that update state - so you can simulate execution</li>
    <li><code>POST</code> actions against <code>/subscribe</code> paths marked <code>[event]</code> add subscriptions to event streams
    <ul>
      <li>Pre-configure your event streams with actions in the Kaleido console, or via the <code>/eventstreams</code> API route on Ethconnect</b></li>
      <li>Once you add a subscription, all matching events will be reliably read, batched and delivered over your event stream</li>
    </ul></li>
    <li>Data type conversion is automatic for all actions an events.
      <ul>
          <li>Numbers are encoded as strings, to avoid loss of precision.</li>
          <li>Byte arrays, including Address fields, are encoded in Hex with an <code>0x</code> prefix</li>
          <li>See the 'Model' of each method and event input/output below for details</li>
      </ul>
    </li>`
	}
	html := `<!DOCTYPE HTML PUBLIC "-//W3C//DTD HTML 4.01//EN" "http://www.w3.org/TR/html4/strict.dtd">
<html>
<head>
  <meta charset="utf-8"> <!-- Important: rapi-doc uses utf8 characters -->
  <script src="https://unpkg.com/rapidoc@7.1.0/dist/rapidoc-min.js"></script>
</head>
<body>
  <rapi-doc 
    spec-url="` + g.conf.BaseURL + "/" + prefix + "s/" + id + "?swagger" + factoryOnlyQuery + fromQuery + `"
    allow-authentication="false"
    allow-spec-url-load="false"
    allow-spec-file-load="false"
    heading-text="Ethconnect REST Gateway"
    header-color="#3842C1"
    theme="light"
		primary-color="#3842C1"
  >
    <img 
      slot="logo" 
      src="//api.kaleido.io/kaleido.svg"
      alt="Kaleido"
      onclick="window.open('https://docs.kaleido.io/kaleido-services/ethconnect')"
      style="cursor: pointer; padding-bottom: 2px; margin-left: 25px; margin-right: 10px;"
    />
    <div style="border: #f2f2f2 1px solid; padding: 25px; margin-top: 25px;
      display: flex; flex-direction: row; flex-wrap: wrap;">
      <div style="flex: 1;">
      ` + helpHeader + `
        <p><a href="#quickstart" style="text-decoration: none" onclick="document.getElementById('kaleido-quickstart-header').style.display = 'block'; this.style.display = 'none'; return false;">Show additional instructions</a></p>
        <div id="kaleido-quickstart-header" style="display: none;">
          <ul>
            <li>Authorization with Kaleido Application Credentials has already been performed when loading this page, and is passed to API calls by your browser.</code>
            <li><code>POST</code> actions against Solidity methods will <b>write to the chain</b> unless <code>kld-call</code> is set, or the method is marked <code>[read-only]</code>
            <ul>
              <li>When <code>kld-sync</code> is set, the response will not be returned until the transaction is mined <b>taking a few seconds</b></li>
              <li>When <code>kld-sync</code> is unset, the transaction is reliably streamed to the node over Kafka</li>
              <li>Use the <a href="/replies" target="_blank" style="text-decoration: none">/replies</a> API route on Ethconnect to view receipts for streamed transactions</li>
              <li>Gas limit estimation is performed automatically, unless <code>kld-gas</code> is set.</li>
              <li>During the gas estimation we will return any revert messages if there is a execution failure.</li>
            </ul></li>
            ` + factoryMessage + `
            ` + hasMethodsMessage + `
            <li>Descriptions are taken from the devdoc included in the Solidity code comments</li>
          </ul>        
        </div>
      </div>
      <div style="flex-shrink: 1; margin-left: auto; text-align: center;"">
        <button type="button" style="color: white; background-color: #3942c1;
          font-size: 1rem; border-radius: 4px; cursor: pointer;
          text-transform: uppercase; height: 50px; padding: 0 20px;
          text-align: center; box-sizing: border-box; margin-bottom: 10px;"
          onclick="window.open('` + g.conf.BaseURL + "/" + prefix + "s/" + id + "?swagger&download" + fromQuery + `')">
          Download API
        </button><br/>
        <a href="https://docs.kaleido.io/kaleido-services/ethconnect" style="text-decoration: none">Open the docs</a>
      </div>
    </div>
  </rapi-doc>
</body> 
</html>
`
	res.Header().Set("Content-Type", "text/html; charset=utf-8")
	res.WriteHeader(200)
	res.Write([]byte(html))
}

// Shutdown performs a clean shutdown
func (g *smartContractGW) Shutdown() {
	if g.sm != nil {
		g.sm.Close()
	}
	if g.rr != nil {
		g.rr.close()
	}
}<|MERGE_RESOLUTION|>--- conflicted
+++ resolved
@@ -1158,7 +1158,7 @@
 		return
 	}
 
-	var preCompiled map[string]*compiler.Contract
+	var preCompiled map[string]*ethbinding.Contract
 	if bytecode == nil {
 		var err error
 		preCompiled, err = g.compileMultipartFormSolidity(tempdir, req)
@@ -1208,9 +1208,6 @@
 	json.NewEncoder(res).Encode(info)
 }
 
-<<<<<<< HEAD
-func (g *smartContractGW) compileMultipartFormSolidity(dir string, req *http.Request) (map[string]*ethbinding.Contract, error) {
-=======
 func (g *smartContractGW) parseBytecode(form url.Values) ([]byte, error) {
 	v := form["bytecode"]
 	if len(v) > 0 {
@@ -1225,11 +1222,11 @@
 	return nil, nil
 }
 
-func (g *smartContractGW) parseABI(form url.Values) (kldbind.ABIMarshaling, error) {
+func (g *smartContractGW) parseABI(form url.Values) (ethbinding.ABIMarshaling, error) {
 	v := form["abi"]
 	if len(v) > 0 {
 		a := v[0]
-		var abi kldbind.ABIMarshaling
+		var abi ethbinding.ABIMarshaling
 		if err := json.Unmarshal([]byte(a), &abi); err != nil {
 			log.Errorf("failed to unmarshal ABI: %v", err.Error())
 			return nil, err
@@ -1240,8 +1237,7 @@
 	return nil, nil
 }
 
-func (g *smartContractGW) compileMultipartFormSolidity(dir string, req *http.Request) (map[string]*compiler.Contract, error) {
->>>>>>> 023a612e
+func (g *smartContractGW) compileMultipartFormSolidity(dir string, req *http.Request) (map[string]*ethbinding.Contract, error) {
 	solFiles := []string{}
 	rootFiles, err := ioutil.ReadDir(dir)
 	if err != nil {
