{
  "go.lintTool": "golangci-lint",
  "cSpell.words": [
<<<<<<< HEAD
    "ABIID",
    "Debugf",
    "ffcapi",
    "fftypes",
    "Infof",
    "Tracef",
=======
    "Debugf",
    "hashicorp",
    "Infof",
    "kvstore",
    "smconf",
    "stretchr",
    "Unconfigured",
>>>>>>> b99a40f4
    "Warnf"
  ]
}<|MERGE_RESOLUTION|>--- conflicted
+++ resolved
@@ -1,22 +1,17 @@
 {
   "go.lintTool": "golangci-lint",
   "cSpell.words": [
-<<<<<<< HEAD
     "ABIID",
     "Debugf",
     "ffcapi",
     "fftypes",
-    "Infof",
-    "Tracef",
-=======
-    "Debugf",
     "hashicorp",
     "Infof",
     "kvstore",
     "smconf",
     "stretchr",
+    "Tracef",
     "Unconfigured",
->>>>>>> b99a40f4
     "Warnf"
   ]
 }